--- conflicted
+++ resolved
@@ -822,89 +822,87 @@
             torch.bernoulli(tensor, out=result)
             self.assertEqual(result.names, names)
 
-<<<<<<< HEAD
+    def test_flatten(self):
+        tensor = torch.randn(2, 3, 5, 7, 11, names=('N', 'C', 'D', 'H', 'W'))
+
+        # basic
+        out = tensor.flatten('D', 'W', 'features')
+        self.assertEqual(out.names, ['N', 'C', 'features'])
+        self.assertEqual(out.renamed(None), tensor.renamed(None).view(2, 3, -1))
+
+        # int overload
+        out = tensor.flatten(2, 4, 'features')
+        self.assertEqual(out.names, ['N', 'C', 'features'])
+        self.assertEqual(out.renamed(None), tensor.renamed(None).view(2, 3, -1))
+
+        # list overload
+        out = tensor.flatten(['D', 'H', 'W'], 'features')
+        self.assertEqual(out.names, ['N', 'C', 'features'])
+        self.assertEqual(out.renamed(None), tensor.renamed(None).view(2, 3, -1))
+
+        # Non-contiguous flatten: N and H are not "adjacent" in memory.
+        sentences = torch.randn(2, 3, 5, 7, names=('N', 'T', 'H', 'D'))
+        sentences = sentences.transpose('T', 'H')
+        out = sentences.flatten('N', 'H', 'N_H')
+        self.assertEqual(out.names, ['N_H', 'T', 'D'])
+
+        with self.assertRaisesRegex(RuntimeError, "Name 'L' not found in"):
+            tensor.flatten(['D', 'L'], 'features')
+
+        with self.assertRaisesRegex(RuntimeError, "must be consecutive in"):
+            tensor.flatten(['D', 'W'], 'features')
+
+        with self.assertRaisesRegex(RuntimeError, "must be consecutive in"):
+            tensor.flatten(['H', 'D', 'W'], 'features')
+
+    def test_unflatten(self):
+        tensor = torch.randn(7, 2 * 3 * 5, 11, names=('N', 'D', 'K'))
+
+        # accepts iterable of tuples
+        out = tensor.unflatten('D', (('C', 2), ('H', 3), ('W', 5)))
+        self.assertEqual(out.names, ('N', 'C', 'H', 'W', 'K'))
+        self.assertEqual(out.shape, (7, 2, 3, 5, 11))
+
+        # accepts OrderedDict
+        out = tensor.unflatten('D', OrderedDict((('C', 2), ('H', 3), ('W', 5))))
+        self.assertEqual(out.names, ('N', 'C', 'H', 'W', 'K'))
+        self.assertEqual(out.shape, (7, 2, 3, 5, 11))
+
+        # Unflatten left-most
+        out = tensor.unflatten('N', (('N', 7), ('H', 1)))
+        self.assertEqual(out.names, ('N', 'H', 'D', 'K'))
+        self.assertEqual(out.shape, (7, 1, 2 * 3 * 5, 11))
+
+        # Unflatten right-most
+        out = tensor.unflatten('K', (('K', 11), ('H', 1)))
+        self.assertEqual(out.names, ('N', 'D', 'K', 'H'))
+        self.assertEqual(out.shape, (7, 2 * 3 * 5, 11, 1))
+
+        # takes positional dim
+        out = tensor.unflatten(1, (('C', 2), ('H', 3), ('W', 5)))
+        self.assertEqual(out.names, ('N', 'C', 'H', 'W', 'K'))
+        self.assertEqual(out.shape, (7, 2, 3, 5, 11))
+
+        with self.assertRaisesRegex(RuntimeError, "don't multiply up to"):
+            tensor.unflatten('D', (('H', 3), ('W', 5)))
+
+        with self.assertRaisesRegex(RuntimeError, 'OrderedDict or iterable of tuples'):
+            tensor.unflatten('D', None)
+
+        with self.assertRaisesRegex(RuntimeError, 'non-empty'):
+            tensor.unflatten('D', OrderedDict())
+
+    def test_unsupported_op_error_msg(self):
+        named = torch.randn(3, 3, names=('N', 'C'))
+        with self.assertRaisesRegex(
+                RuntimeError, "pdist is not yet supported with named tensors"):
+            torch.pdist(named)
+
     def test_permute(self):
         tensor = torch.randn(2, 3, 5, 7, names=('N', 'C', 'H', 'W'))
         order = ('C', 'W', 'N', 'H')
         output = tensor.permute(order)
         self.assertEqual(output.names, order)
-=======
-    def test_flatten(self):
-        tensor = torch.randn(2, 3, 5, 7, 11, names=('N', 'C', 'D', 'H', 'W'))
-
-        # basic
-        out = tensor.flatten('D', 'W', 'features')
-        self.assertEqual(out.names, ['N', 'C', 'features'])
-        self.assertEqual(out.renamed(None), tensor.renamed(None).view(2, 3, -1))
-
-        # int overload
-        out = tensor.flatten(2, 4, 'features')
-        self.assertEqual(out.names, ['N', 'C', 'features'])
-        self.assertEqual(out.renamed(None), tensor.renamed(None).view(2, 3, -1))
-
-        # list overload
-        out = tensor.flatten(['D', 'H', 'W'], 'features')
-        self.assertEqual(out.names, ['N', 'C', 'features'])
-        self.assertEqual(out.renamed(None), tensor.renamed(None).view(2, 3, -1))
-
-        # Non-contiguous flatten: N and H are not "adjacent" in memory.
-        sentences = torch.randn(2, 3, 5, 7, names=('N', 'T', 'H', 'D'))
-        sentences = sentences.transpose('T', 'H')
-        out = sentences.flatten('N', 'H', 'N_H')
-        self.assertEqual(out.names, ['N_H', 'T', 'D'])
-
-        with self.assertRaisesRegex(RuntimeError, "Name 'L' not found in"):
-            tensor.flatten(['D', 'L'], 'features')
-
-        with self.assertRaisesRegex(RuntimeError, "must be consecutive in"):
-            tensor.flatten(['D', 'W'], 'features')
-
-        with self.assertRaisesRegex(RuntimeError, "must be consecutive in"):
-            tensor.flatten(['H', 'D', 'W'], 'features')
-
-    def test_unflatten(self):
-        tensor = torch.randn(7, 2 * 3 * 5, 11, names=('N', 'D', 'K'))
-
-        # accepts iterable of tuples
-        out = tensor.unflatten('D', (('C', 2), ('H', 3), ('W', 5)))
-        self.assertEqual(out.names, ('N', 'C', 'H', 'W', 'K'))
-        self.assertEqual(out.shape, (7, 2, 3, 5, 11))
-
-        # accepts OrderedDict
-        out = tensor.unflatten('D', OrderedDict((('C', 2), ('H', 3), ('W', 5))))
-        self.assertEqual(out.names, ('N', 'C', 'H', 'W', 'K'))
-        self.assertEqual(out.shape, (7, 2, 3, 5, 11))
-
-        # Unflatten left-most
-        out = tensor.unflatten('N', (('N', 7), ('H', 1)))
-        self.assertEqual(out.names, ('N', 'H', 'D', 'K'))
-        self.assertEqual(out.shape, (7, 1, 2 * 3 * 5, 11))
-
-        # Unflatten right-most
-        out = tensor.unflatten('K', (('K', 11), ('H', 1)))
-        self.assertEqual(out.names, ('N', 'D', 'K', 'H'))
-        self.assertEqual(out.shape, (7, 2 * 3 * 5, 11, 1))
-
-        # takes positional dim
-        out = tensor.unflatten(1, (('C', 2), ('H', 3), ('W', 5)))
-        self.assertEqual(out.names, ('N', 'C', 'H', 'W', 'K'))
-        self.assertEqual(out.shape, (7, 2, 3, 5, 11))
-
-        with self.assertRaisesRegex(RuntimeError, "don't multiply up to"):
-            tensor.unflatten('D', (('H', 3), ('W', 5)))
-
-        with self.assertRaisesRegex(RuntimeError, 'OrderedDict or iterable of tuples'):
-            tensor.unflatten('D', None)
-
-        with self.assertRaisesRegex(RuntimeError, 'non-empty'):
-            tensor.unflatten('D', OrderedDict())
-
-    def test_unsupported_op_error_msg(self):
-        named = torch.randn(3, 3, names=('N', 'C'))
-        with self.assertRaisesRegex(
-                RuntimeError, "pdist is not yet supported with named tensors"):
-            torch.pdist(named)
->>>>>>> 6b255624
 
     def test_reduction_fns(self):
         def check_output(output, expected_names):
