--- conflicted
+++ resolved
@@ -450,29 +450,4 @@
             if ! [ "$?" -eq "0" ]; then
               echo 'xcodebuild failed!'
               exit 1
-<<<<<<< HEAD
-            fi
-      - run:
-          name: Run Simulator Tests
-          no_output_timeout: "2h"
-          command: |
-            set -e
-            if [ ${IOS_PLATFORM} != "SIMULATOR" ]; then
-              echo "not SIMULATOR build, skip it."
-              exit 0
-            fi
-            WORKSPACE=/Users/distiller/workspace
-            PROJ_ROOT=/Users/distiller/project
-            source ~/anaconda/bin/activate
-            #install the latest version of PyTorch and TorchVision
-            pip install torch torchvision
-            #run unit test
-            cd ${PROJ_ROOT}/ios/TestApp/benchmark
-            python trace_model.py
-            ruby setup.rb
-            cd ${PROJ_ROOT}/ios/TestApp
-            instruments -s -devices
-            fastlane scan
-=======
-            fi
->>>>>>> 5fed9378
+            fi